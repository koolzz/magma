--- conflicted
+++ resolved
@@ -27,11 +27,7 @@
     # - updated vbguest-tool
     magma.vm.box = "fbcmagma/magma_dev"
     magma.vm.hostname = "magma-dev"
-<<<<<<< HEAD
-    magma.vm.box_version = "1.0.1597440347"
-=======
     magma.vm.box_version = "1.1.1605702238"
->>>>>>> 897af426
     magma.vbguest.auto_update = false
 
     # Create a private network, which allows host-only access to the machine

"""
Copyright 2020 The Magma Authors.

This source code is licensed under the BSD-style license found in the
LICENSE file in the root directory of this source tree.

Unless required by applicable law or agreed to in writing, software
distributed under the License is distributed on an "AS IS" BASIS,
WITHOUT WARRANTIES OR CONDITIONS OF ANY KIND, either express or implied.
See the License for the specific language governing permissions and
limitations under the License.
"""
import logging
from concurrent.futures import Future
from itertools import chain
from typing import List, Tuple

import grpc
from lte.protos import pipelined_pb2_grpc
from lte.protos.pipelined_pb2 import (
    SetupFlowsResult,
    RequestOriginType,
    ActivateFlowsResult,
    DeactivateFlowsResult,
    FlowResponse,
    RuleModResult,
    SetupUEMacRequest,
    SetupPolicyRequest,
    SetupQuotaRequest,
    ActivateFlowsRequest,
    AllTableAssignments,
    TableAssignment)
from lte.protos.policydb_pb2 import PolicyRule
from lte.protos.mobilityd_pb2 import IPAddress
from lte.protos.subscriberdb_pb2 import AggregatedMaximumBitrate
from magma.pipelined.app.dpi import DPIController
from magma.pipelined.app.enforcement import EnforcementController
from magma.pipelined.app.enforcement_stats import EnforcementStatsController
from magma.pipelined.app.ue_mac import UEMacAddressController
from magma.pipelined.app.ipfix import IPFIXController
from magma.pipelined.app.check_quota import CheckQuotaController
from magma.pipelined.app.vlan_learn import VlanLearnController
from magma.pipelined.app.tunnel_learn import TunnelLearnController
<<<<<<< HEAD
from magma.pipelined.policy_converters import convert_ipv4_str_to_ip_proto, \
    convert_ipv6_bytes_to_ip_proto
=======
from magma.pipelined.policy_converters import convert_ipv4_str_to_ip_proto
>>>>>>> 9e4c1480
from magma.pipelined.ipv6_prefix_store import get_ipv6_interface_id, get_ipv6_prefix
from magma.pipelined.metrics import (
    ENFORCEMENT_STATS_RULE_INSTALL_FAIL,
    ENFORCEMENT_RULE_INSTALL_FAIL,
)


class PipelinedRpcServicer(pipelined_pb2_grpc.PipelinedServicer):
    """
    gRPC based server for Pipelined.
    """

    def __init__(self, loop, gy_app, enforcer_app, enforcement_stats, dpi_app,
                 ue_mac_app, check_quota_app, ipfix_app, vlan_learn_app,
                 tunnel_learn_app, service_manager):
        self._loop = loop
        self._gy_app = gy_app
        self._enforcer_app = enforcer_app
        self._enforcement_stats = enforcement_stats
        self._dpi_app = dpi_app
        self._ue_mac_app = ue_mac_app
        self._check_quota_app = check_quota_app
        self._ipfix_app = ipfix_app
        self._vlan_learn_app = vlan_learn_app
        self._tunnel_learn_app = tunnel_learn_app
        self._service_manager = service_manager

    def add_to_server(self, server):
        """
        Add the servicer to a gRPC server
        """
        pipelined_pb2_grpc.add_PipelinedServicer_to_server(self, server)

    # --------------------------
    # Enforcement App
    # --------------------------

    def SetupPolicyFlows(self, request, context) -> SetupFlowsResult:
        """
        Setup flows for all subscribers, used on pipelined restarts
        """
        if not self._service_manager.is_app_enabled(
                EnforcementController.APP_NAME):
            context.set_code(grpc.StatusCode.UNAVAILABLE)
            context.set_details('Service not enabled!')
            return None

        for controller in [self._gy_app, self._enforcer_app,
                           self._enforcement_stats]:
            ret = controller.is_ready_for_restart_recovery(request.epoch)
            if ret != SetupFlowsResult.SUCCESS:
                return SetupFlowsResult(result=ret)

        fut = Future()
        self._loop.call_soon_threadsafe(self._setup_flows,
                                        request, fut)
        return fut.result()

    def _setup_flows(self, request: SetupPolicyRequest,
                     fut: 'Future[List[SetupFlowsResult]]'
                     ) -> SetupFlowsResult:
        gx_reqs = [req for req in request.requests
                   if req.request_origin.type == RequestOriginType.GX]
        gy_reqs = [req for req in request.requests
                   if req.request_origin.type == RequestOriginType.GY]
        enforcement_res = self._enforcer_app.handle_restart(gx_reqs)
        # TODO check these results and aggregate
        self._gy_app.handle_restart(gy_reqs)
        self._enforcement_stats.handle_restart(gx_reqs)
        fut.set_result(enforcement_res)

    def ActivateFlows(self, request, context):
        """
        Activate flows for a subscriber based on the pre-defined rules
        """
        if not self._service_manager.is_app_enabled(
                EnforcementController.APP_NAME):
            context.set_code(grpc.StatusCode.UNAVAILABLE)
            context.set_details('Service not enabled!')
            return None

        fut = Future()  # type: Future[ActivateFlowsResult]
        if request.request_origin.type == RequestOriginType.GX:
            self._loop.call_soon_threadsafe(self._activate_flows_gx,
                                            request, fut)
        else:
            self._loop.call_soon_threadsafe(self._activate_flows_gy,
                                            request, fut)
        return fut.result()

    def _update_ipv6_prefix_store(self, ipv6_addr):
        interface = get_ipv6_interface_id(ipv6_addr)
        prefix = get_ipv6_prefix(ipv6_addr)
        self._service_manager.interface_to_prefix_mapper.save_prefix(
            interface, prefix)

    def _update_version(self, request: ActivateFlowsRequest, ipv4: IPAddress):
        """
        Update version for a given subscriber and rule.
        """
        for rule_id in request.rule_ids:
            self._service_manager.session_rule_version_mapper.update_version(
                request.sid.id, ipv4, rule_id)
        for rule in request.dynamic_rules:
            self._service_manager.session_rule_version_mapper.update_version(
                request.sid.id, ipv4, rule.id)

    def _activate_flows(self, request: ActivateFlowsRequest,
                           fut: 'Future[ActivateFlowsResult]'
                           ) -> None:
        """
        Activate flows for ipv4 / ipv6 or both

        """
        ret = ActivateFlowsResult()
        if request.ip_addr:
            ipv4 = convert_ipv4_str_to_ip_proto(request.ip_addr)
            if request.request_origin.type == RequestOriginType.GX:
                ret_ipv4 = self._install_flows_gx(request, fut, ipv4)
            else:
                ret_ipv4 = self._install_flows_gy(request, fut, ipv4)
            ret.static_rule_results += ret_ipv4.static_rule_results
            ret.dynamic_rule_results += ret_ipv4.dynamic_rule_results
        if request.ipv6_addr:
            ipv6 = convert_ipv6_bytes_to_ip_proto(request.ipv6_addr)
            self._update_ipv6_prefix_store(request.ipv6_addr)
            if request.request_origin.type == RequestOriginType.GX:
                ret_ipv6 = self._install_flows_gx(request, fut, ipv6)
            else:
                ret_ipv6 = self._install_flows_gy(request, fut, ipv6)
            ret.static_rule_results += ret_ipv6.static_rule_results
            ret.dynamic_rule_results += ret_ipv6.dynamic_rule_results

        fut.set_result(ret)

    def install_flows_gx(self, request: ActivateFlowsRequest,
                         ip_address: IPAddress
                         ) -> ActivateFlowsResult:
        """
        Ensure that the RuleModResult is only successful if the flows are
        successfully added in both the enforcer app and enforcement_stats.
        Install enforcement_stats flows first because even if the enforcement
        flow install fails after, no traffic will be directed to the
        enforcement_stats flows.
        """
        logging.debug('Activating GX flows for %s', request.sid.id)
<<<<<<< HEAD
        self._update_version(request, ip_address)
=======
        ipv4 = convert_ipv4_str_to_ip_proto(request.ip_addr)
        self._update_version(request, ipv4)
        if request.ipv6_addr:
            self._update_ipv6_prefix_store(request.ipv6_addr)
>>>>>>> 9e4c1480
        # Install rules in enforcement stats
        enforcement_stats_res = self._activate_rules_in_enforcement_stats(
            request.sid.id, ip_address, request.apn_ambr, request.rule_ids,
            request.dynamic_rules)

        failed_static_rule_results, failed_dynamic_rule_results = \
            _retrieve_failed_results(enforcement_stats_res)
        # Do not install any rules that failed to install in enforcement_stats.
        static_rule_ids = \
            _filter_failed_static_rule_ids(request, failed_static_rule_results)
        dynamic_rules = \
            _filter_failed_dynamic_rules(request, failed_dynamic_rule_results)

        enforcement_res = self._activate_rules_in_enforcement(
            request.sid.id, ip_address, request.apn_ambr, static_rule_ids,
            dynamic_rules)

        # Include the failed rules from enforcement_stats in the response.
        enforcement_res.static_rule_results.extend(failed_static_rule_results)
        enforcement_res.dynamic_rule_results.extend(
            failed_dynamic_rule_results)
        return enforcement_res

    def _install_flows_gy(self, request: ActivateFlowsRequest,
                          ip_address: IPAddress
                          ) -> ActivateFlowsResult:
        """
        Ensure that the RuleModResult is only successful if the flows are
        successfully added in both the enforcer app and enforcement_stats.
        Install enforcement_stats flows first because even if the enforcement
        flow install fails after, no traffic will be directed to the
        enforcement_stats flows.
        """
        logging.debug('Activating GY flows for %s', request.sid.id)
        self._update_version(request, ip_address)
        # Install rules in enforcement stats
        enforcement_stats_res = self._activate_rules_in_enforcement_stats(
            request.sid.id, ip_address, request.apn_ambr, request.rule_ids,
            request.dynamic_rules)

        failed_static_rule_results, failed_dynamic_rule_results = \
            _retrieve_failed_results(enforcement_stats_res)
        # Do not install any rules that failed to install in enforcement_stats.
        static_rule_ids = \
            _filter_failed_static_rule_ids(request, failed_static_rule_results)
        dynamic_rules = \
            _filter_failed_dynamic_rules(request, failed_dynamic_rule_results)

        gy_res = self._activate_rules_in_gy(request.sid.id, ip_address,
            request.apn_ambr, static_rule_ids, dynamic_rules)

        # Include the failed rules from enforcement_stats in the response.
        gy_res.static_rule_results.extend(failed_static_rule_results)
        gy_res.dynamic_rule_results.extend(failed_dynamic_rule_results)
        return gy_res

    def _activate_rules_in_enforcement_stats(self, imsi: str,
                                             ip_addr: IPAddress,
                                             apn_ambr: AggregatedMaximumBitrate,
                                             static_rule_ids: List[str],
                                             dynamic_rules: List[PolicyRule]
                                             ) -> ActivateFlowsResult:
        if not self._service_manager.is_app_enabled(
                EnforcementStatsController.APP_NAME):
            return ActivateFlowsResult()

        enforcement_stats_res = self._enforcement_stats.activate_rules(
            imsi, ip_addr, apn_ambr, static_rule_ids, dynamic_rules)
        _report_enforcement_stats_failures(enforcement_stats_res, imsi)
        return enforcement_stats_res

    def _activate_rules_in_enforcement(self, imsi: str, ip_addr: IPAddress,
                                       apn_ambr: AggregatedMaximumBitrate,
                                       static_rule_ids: List[str],
                                       dynamic_rules: List[PolicyRule]
                                       ) -> ActivateFlowsResult:
        # TODO: this will crash pipelined if called with both static rules
        # and dynamic rules at the same time
        enforcement_res = self._enforcer_app.activate_rules(
            imsi, ip_addr, apn_ambr, static_rule_ids, dynamic_rules)
        # TODO ?? Should the enforcement failure be reported per imsi session
        _report_enforcement_failures(enforcement_res, imsi)
        return enforcement_res

    def _activate_rules_in_gy(self, imsi: str, ip_addr: IPAddress,
                              apn_ambr: AggregatedMaximumBitrate,
                              static_rule_ids: List[str],
                              dynamic_rules: List[PolicyRule]
                              ) -> ActivateFlowsResult:
        gy_res = self._gy_app.activate_rules(imsi, ip_addr, apn_ambr, static_rule_ids,
                                             dynamic_rules)
        # TODO: add metrics
        return gy_res

    def DeactivateFlows(self, request, context):
        """
        Deactivate flows for a subscriber
        """
        if not self._service_manager.is_app_enabled(
                EnforcementController.APP_NAME):
            context.set_code(grpc.StatusCode.UNAVAILABLE)
            context.set_details('Service not enabled!')
            return None

        if request.request_origin.type == RequestOriginType.GX:
            self._loop.call_soon_threadsafe(self._deactivate_flows_gx,
                                            request)
        else:
            self._loop.call_soon_threadsafe(self._deactivate_flows_gy,
                                            request)
        return DeactivateFlowsResult()

    def _deactivate_flows_gx(self, request):
        ipv4 = convert_ipv4_str_to_ip_proto(request.ip_addr)
        logging.debug('Deactivating GX flows for %s', request.sid.id)
        if request.rule_ids:
            for rule_id in request.rule_ids:
                self._service_manager.session_rule_version_mapper \
                    .update_version(request.sid.id, ipv4,
                                    rule_id)
        else:
            # If no rule ids are given, all flows are deactivated
            self._service_manager.session_rule_version_mapper.update_version(
                request.sid.id, ipv4)
        self._enforcer_app.deactivate_rules(request.sid.id, ipv4,
                                            request.rule_ids)

    def _deactivate_flows_gy(self, request):
        ipv4 = convert_ipv4_str_to_ip_proto(request.ip_addr)
        logging.debug('Deactivating GY flows for %s', request.sid.id)
        # all flows are deactivated
        self._service_manager.session_rule_version_mapper.update_version(
                request.sid.id, ipv4)
        self._gy_app.deactivate_rules(request.sid.id, ipv4,
                                      request.rule_ids)

    def GetPolicyUsage(self, request, context):
        """
        Get policy usage stats
        """
        if not self._service_manager.is_app_enabled(
                EnforcementStatsController.APP_NAME):
            context.set_code(grpc.StatusCode.UNAVAILABLE)
            context.set_details('Service not enabled!')
            return None

        fut = Future()
        self._loop.call_soon_threadsafe(
            self._enforcement_stats.get_policy_usage, fut)
        return fut.result()

    # --------------------------
    # IPFIX App
    # --------------------------

    def UpdateIPFIXFlow(self, request, context):
        """
        Update IPFIX sampling record
        """
        if self._service_manager.is_app_enabled(IPFIXController.APP_NAME):
            # Install trace flow
            self._loop.call_soon_threadsafe(
                self._ipfix_app.add_ue_sample_flow, request.sid.id,
                request.msisdn, request.ap_mac_addr, request.ap_name,
                request.pdp_start_time)

        resp = FlowResponse()
        return resp

    # --------------------------
    # DPI App
    # --------------------------

    def CreateFlow(self, request, context):
        """
        Add dpi flow
        """
        if not self._service_manager.is_app_enabled(
                DPIController.APP_NAME):
            context.set_code(grpc.StatusCode.UNAVAILABLE)
            context.set_details('Service not enabled!')
            return None
        resp = FlowResponse()
        self._loop.call_soon_threadsafe(self._dpi_app.add_classify_flow,
                                        request.match, request.state,
                                        request.app_name, request.service_type)
        return resp

    def RemoveFlow(self, request, context):
        """
        Add dpi flow
        """
        if not self._service_manager.is_app_enabled(
                DPIController.APP_NAME):
            context.set_code(grpc.StatusCode.UNAVAILABLE)
            context.set_details('Service not enabled!')
            return None
        resp = FlowResponse()
        self._loop.call_soon_threadsafe(self._dpi_app.remove_classify_flow,
                                        request.match)
        return resp

    def UpdateFlowStats(self, request, context):
        """
        Update stats for a flow
        """
        if not self._service_manager.is_app_enabled(
                DPIController.APP_NAME):
            context.set_code(grpc.StatusCode.UNAVAILABLE)
            context.set_details('Service not enabled!')
            return None
        resp = FlowResponse()
        return resp

    # --------------------------
    # UE MAC App
    # --------------------------

    def SetupUEMacFlows(self, request, context) -> SetupFlowsResult:
        """
        Activate a list of attached UEs
        """
        if not self._service_manager.is_app_enabled(
                UEMacAddressController.APP_NAME):
            context.set_code(grpc.StatusCode.UNAVAILABLE)
            context.set_details('Service not enabled!')
            return None

        ret = self._ue_mac_app.is_ready_for_restart_recovery(request.epoch)
        if ret != SetupFlowsResult.SUCCESS:
            return SetupFlowsResult(result=ret)

        fut = Future()
        self._loop.call_soon_threadsafe(self._setup_ue_mac,
                                        request, fut)
        return fut.result()

    def _setup_ue_mac(self, request: SetupUEMacRequest,
                      fut: 'Future(SetupFlowsResult)'
                      ) -> SetupFlowsResult:
        res = self._ue_mac_app.handle_restart(request.requests)

        if self._service_manager.is_app_enabled(IPFIXController.APP_NAME):
            for req in request.requests:
                self._ipfix_app.add_ue_sample_flow(req.sid.id, req.msisdn,
                                                   req.ap_mac_addr,
                                                   req.ap_name,
                                                   req.pdp_start_time)

        fut.set_result(res)

    def AddUEMacFlow(self, request, context):
        """
        Associate UE MAC address to subscriber
        """
        if not self._service_manager.is_app_enabled(
                UEMacAddressController.APP_NAME):
            context.set_code(grpc.StatusCode.UNAVAILABLE)
            context.set_details('Service not enabled!')
            return None

        # 12 hex characters + 5 colons
        if len(request.mac_addr) != 17:
            context.set_code(grpc.StatusCode.INVALID_ARGUMENT)
            context.set_details('Invalid UE MAC address provided')
            return None

        fut = Future()
        self._loop.call_soon_threadsafe(self._add_ue_mac_flow, request, fut)

        return fut.result()

    def _add_ue_mac_flow(self, request, fut: 'Future(FlowResponse)'):
        res = self._ue_mac_app.add_ue_mac_flow(request.sid.id, request.mac_addr)

        fut.set_result(res)

    def DeleteUEMacFlow(self, request, context):
        """
        Delete UE MAC address to subscriber association
        """
        if not self._service_manager.is_app_enabled(
                UEMacAddressController.APP_NAME):
            context.set_code(grpc.StatusCode.UNAVAILABLE)
            context.set_details('Service not enabled!')
            return None

        # 12 hex characters + 5 colons
        if len(request.mac_addr) != 17:
            context.set_code(grpc.StatusCode.INVALID_ARGUMENT)
            context.set_details('Invalid UE MAC address provided')
            return None

        self._loop.call_soon_threadsafe(
            self._ue_mac_app.delete_ue_mac_flow,
            request.sid.id, request.mac_addr)

        if self._service_manager.is_app_enabled(CheckQuotaController.APP_NAME):
            self._loop.call_soon_threadsafe(
                self._check_quota_app.remove_subscriber_flow, request.sid.id)

        if self._service_manager.is_app_enabled(VlanLearnController.APP_NAME):
            self._loop.call_soon_threadsafe(
                self._vlan_learn_app.remove_subscriber_flow, request.sid.id)

        if self._service_manager.is_app_enabled(TunnelLearnController.APP_NAME):
            self._loop.call_soon_threadsafe(
                self._tunnel_learn_app.remove_subscriber_flow, request.mac_addr)

        if self._service_manager.is_app_enabled(IPFIXController.APP_NAME):
            # Delete trace flow
            self._loop.call_soon_threadsafe(
                self._ipfix_app.delete_ue_sample_flow, request.sid.id)

        resp = FlowResponse()
        return resp

    # --------------------------
    # Check Quota App
    # --------------------------

    def SetupQuotaFlows(self, request, context) -> SetupFlowsResult:
        """
        Activate a list of quota rules
        """
        if not self._service_manager.is_app_enabled(
                CheckQuotaController.APP_NAME):
            context.set_code(grpc.StatusCode.UNAVAILABLE)
            context.set_details('Service not enabled!')
            return None

        ret = self._check_quota_app.is_ready_for_restart_recovery(request.epoch)
        if ret != SetupFlowsResult.SUCCESS:
            return SetupFlowsResult(result=ret)

        fut = Future()
        self._loop.call_soon_threadsafe(self._setup_quota,
                                        request, fut)
        return fut.result()

    def _setup_quota(self, request: SetupQuotaRequest,
                     fut: 'Future(SetupFlowsResult)'
                     ) -> SetupFlowsResult:
        res = self._check_quota_app.handle_restart(request.requests)
        fut.set_result(res)

    def UpdateSubscriberQuotaState(self, request, context):
        """
        Updates the subcsciber quota state
        """
        if not self._service_manager.is_app_enabled(
                CheckQuotaController.APP_NAME):
            context.set_code(grpc.StatusCode.UNAVAILABLE)
            context.set_details('Service not enabled!')
            return None

        resp = FlowResponse()
        self._loop.call_soon_threadsafe(
            self._check_quota_app.update_subscriber_quota_state, request.updates)
        return resp

    # --------------------------
    # Debugging
    # --------------------------

    def GetAllTableAssignments(self, request, context):
        """
        Get the flow table assignment for all apps ordered by main table number
        and name
        """
        table_assignments = self._service_manager.get_all_table_assignments()
        return AllTableAssignments(table_assignments=[
            TableAssignment(app_name=app_name, main_table=tables.main_table,
                            scratch_tables=tables.scratch_tables) for
            app_name, tables in table_assignments.items()])


def _retrieve_failed_results(activate_flow_result: ActivateFlowsResult
                             ) -> Tuple[List[RuleModResult],
                                        List[RuleModResult]]:
    failed_static_rule_results = \
        [result for result in activate_flow_result.static_rule_results
         if result.result == RuleModResult.FAILURE]
    failed_dynamic_rule_results = \
        [result for result in
         activate_flow_result.dynamic_rule_results if
         result.result == RuleModResult.FAILURE]
    return failed_static_rule_results, failed_dynamic_rule_results


def _filter_failed_static_rule_ids(request: ActivateFlowsRequest,
                                   failed_results: List[RuleModResult]
                                   ) -> List[str]:
    failed_static_rule_ids = [result.rule_id for result in failed_results]
    return [rule_id for rule_id in request.rule_ids if
            rule_id not in failed_static_rule_ids]


def _filter_failed_dynamic_rules(request: ActivateFlowsRequest,
                                 failed_results: List[RuleModResult]
                                 ) -> List[PolicyRule]:
    failed_dynamic_rule_ids = [result.rule_id for result in failed_results]
    return [rule for rule in request.dynamic_rules if
            rule.id not in failed_dynamic_rule_ids]


def _report_enforcement_failures(activate_flow_result: ActivateFlowsResult,
                                 imsi: str):
    rule_results = chain(activate_flow_result.static_rule_results,
                         activate_flow_result.dynamic_rule_results)
    for result in rule_results:
        if result.result == RuleModResult.SUCCESS:
            continue
        ENFORCEMENT_RULE_INSTALL_FAIL.labels(rule_id=result.rule_id,
                                             imsi=imsi).inc()


def _report_enforcement_stats_failures(
        activate_flow_result: ActivateFlowsResult,
        imsi: str):
    rule_results = chain(activate_flow_result.static_rule_results,
                         activate_flow_result.dynamic_rule_results)
    for result in rule_results:
        if result.result == RuleModResult.SUCCESS:
            continue
        ENFORCEMENT_STATS_RULE_INSTALL_FAIL.labels(rule_id=result.rule_id,
                                                   imsi=imsi).inc()<|MERGE_RESOLUTION|>--- conflicted
+++ resolved
@@ -41,12 +41,8 @@
 from magma.pipelined.app.check_quota import CheckQuotaController
 from magma.pipelined.app.vlan_learn import VlanLearnController
 from magma.pipelined.app.tunnel_learn import TunnelLearnController
-<<<<<<< HEAD
 from magma.pipelined.policy_converters import convert_ipv4_str_to_ip_proto, \
     convert_ipv6_bytes_to_ip_proto
-=======
-from magma.pipelined.policy_converters import convert_ipv4_str_to_ip_proto
->>>>>>> 9e4c1480
 from magma.pipelined.ipv6_prefix_store import get_ipv6_interface_id, get_ipv6_prefix
 from magma.pipelined.metrics import (
     ENFORCEMENT_STATS_RULE_INSTALL_FAIL,
@@ -155,11 +151,10 @@
                 request.sid.id, ipv4, rule.id)
 
     def _activate_flows(self, request: ActivateFlowsRequest,
-                           fut: 'Future[ActivateFlowsResult]'
-                           ) -> None:
+                        fut: 'Future[ActivateFlowsResult]'
+                        ) -> None:
         """
         Activate flows for ipv4 / ipv6 or both
-
         """
         ret = ActivateFlowsResult()
         if request.ip_addr:
@@ -193,14 +188,7 @@
         enforcement_stats flows.
         """
         logging.debug('Activating GX flows for %s', request.sid.id)
-<<<<<<< HEAD
         self._update_version(request, ip_address)
-=======
-        ipv4 = convert_ipv4_str_to_ip_proto(request.ip_addr)
-        self._update_version(request, ipv4)
-        if request.ipv6_addr:
-            self._update_ipv6_prefix_store(request.ipv6_addr)
->>>>>>> 9e4c1480
         # Install rules in enforcement stats
         enforcement_stats_res = self._activate_rules_in_enforcement_stats(
             request.sid.id, ip_address, request.apn_ambr, request.rule_ids,

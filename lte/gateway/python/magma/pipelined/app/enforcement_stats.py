--- conflicted
+++ resolved
@@ -513,15 +513,9 @@
     """
     ip_match = get_ue_ip_match_args(ip_addr, direction)
 
-<<<<<<< HEAD
     return MagmaMatch(imsi=encode_imsi(imsi), eth_type=get_eth_type(ip_addr),
-                      direction=direction, reg2=rule_num, rule_version=version,
-                      **ip_match)
-=======
-    return MagmaMatch(imsi=encode_imsi(imsi), eth_type=ether_types.ETH_TYPE_IP,
                       direction=direction, rule_num=rule_num,
                       rule_version=version, **ip_match)
->>>>>>> e7b7f2f9
 
 
 def _delta_usage_maps(current_usage, last_usage):
